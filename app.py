
from flask import Flask, request, jsonify, redirect, render_template, url_for, session, flash
from Config.db import app
from functools import wraps

# Configurar clave secreta para sesiones
app.secret_key = 'tu_clave_secreta_super_segura_cambiar_en_produccion'

# Decorador para requerir autenticación
def login_required(f):
    @wraps(f)
    def decorated_function(*args, **kwargs):
        if 'user_id' not in session:
            flash('Debes iniciar sesión para postularte a adoptar una mascota.', 'warning')
            return redirect(url_for('Iniciar_Sesion'))
        return f(*args, **kwargs)
    return decorated_function

# Función auxiliar para verificar si el usuario está autenticado
def is_authenticated():
    return 'user_id' in session

# Página de detalle de cachorro
@app.route("/cachorro")
def Pagina2_Cachorro():
    return render_template("main/Pagina2_Cachorro.html")

<<<<<<< HEAD
# Formulario de adopción (REQUIERE AUTENTICACIÓN)
=======
@app.route("/michi")
def Pagina_Michi():
    return render_template("main/Pagina_Michi.html")

@app.route("/perro2")
def Pagina_perro2():
    return render_template("main/Pagina_perro2.html")
# Formulario de adopción
>>>>>>> 2c754dfe
@app.route("/formulario", methods=["GET", "POST"])
@login_required
def Formulario_Para_Adoptar():
    if request.method == "POST":
        # Procesar solicitud de adopción con datos del usuario autenticado
        user_id = session.get('user_id')
        user_email = session.get('user_email', 'Usuario')
        
        # Aquí podrías guardar la solicitud en la base de datos
        # Por ahora, mostramos mensaje de éxito y redirigimos
        flash(f'¡Tu solicitud de adopción ha sido enviada exitosamente!', 'success')
        return redirect("/cachorro")
    
    # Pasar datos del usuario al formulario
    return render_template("main/Formulario_Para_Adoptar.html", 
                         user_authenticated=True,
                         user_email=session.get('user_email', ''),
                         user_name=session.get('user_name', ''))



# Context processor para hacer datos de sesión disponibles en todos los templates
@app.context_processor
def inject_user():
    return dict(
        user_authenticated=is_authenticated(),
        user_name=session.get('user_name', ''),
        user_email=session.get('user_email', '')
    )

# Home
@app.route("/")
def Pagina_Principal():
    return render_template("main/Pagina_Principal.html")


# Registro usuario
@app.route("/registro", methods=["GET", "POST"])
def Registro_Usuario():
    if request.method == "POST":
        # Obtener datos del formulario
        nombre = request.form.get('nombre', '').strip()
        email = request.form.get('email', '').strip()
        password = request.form.get('password', '').strip()
        
        # Validaciones básicas
        if not nombre or not email or not password:
            flash('Todos los campos son obligatorios.', 'error')
            return render_template("main/Registro_Usuario.html")
        
        if len(password) < 6:
            flash('La contraseña debe tener al menos 6 caracteres.', 'error')
            return render_template("main/Registro_Usuario.html")
        
        # TODO: Aquí guardarías el usuario en la base de datos
        # Por ahora simulamos registro exitoso
        flash('¡Registro exitoso! Ahora puedes iniciar sesión.', 'success')
        return redirect("/iniciar-sesion")
    
    return render_template("main/Registro_Usuario.html")

@app.route("/iniciar-sesion", methods=["GET", "POST"])
def Iniciar_Sesion():
    if request.method == "POST":
        email = request.form.get('email', '').strip()
        password = request.form.get('password', '').strip()
        
        # Validaciones básicas
        if not email or not password:
            flash('Email y contraseña son obligatorios.', 'error')
            return render_template("main/Iniciar_Sesion.html")
        
        # TODO: Aquí validarías credenciales con la base de datos
        # Por ahora simulamos login exitoso para cualquier email válido
        if '@' in email and len(password) >= 3:
            # Crear sesión de usuario
            session['user_id'] = email  # Usar email como ID temporal
            session['user_email'] = email
            session['user_name'] = email.split('@')[0].capitalize()  # Nombre basado en email
            
            flash(f'¡Bienvenido/a {session["user_name"]}!', 'success')
            
            # Redirigir a donde el usuario quería ir originalmente
            next_page = request.args.get('next')
            if next_page and next_page.startswith('/'):
                return redirect(next_page)
            return redirect("/")
        else:
            flash('Credenciales inválidas. Intenta nuevamente.', 'error')
            return render_template("main/Iniciar_Sesion.html")
    
    return render_template("main/Iniciar_Sesion.html")

# Cerrar sesión
@app.route("/logout")
def logout():
    session.clear()
    flash('Has cerrado sesión exitosamente.', 'info')
    return redirect("/")

# Registro administrador
@app.route("/registro-administrador", methods=["GET", "POST"])
def Registro_Administrador():
    if request.method == "POST":
        # Aquí podrías validar/guardar datos de administrador
        return redirect("/iniciar-sesion")
    return render_template("main/Registro_Administrador.html")

# Listado de adopción / Mascotas
@app.route("/adopcion")
def Pagina_Adopcion():
    return render_template("main/Pagina1_Adopcion.html")

# Alias para compatibilidad: /mascotas -> /adopcion
@app.route("/mascotas")
def Mascotas_Alias():
    return redirect("/adopcion")

# Fundaciones
@app.route("/fundaciones")
def Pagina_Fundacion():
    return render_template("main/Pagina_Fundacion.html")

# Página específica de la fundación Funcuan
@app.route("/funcuan")
def Pagina_Funcuan():
    # reutilizamos la plantilla de fundación por ahora; si luego hay varias, podemos parametrizar
    return render_template("main/Pagina_Fundacion.html")

# Página para postular mascotas
@app.route("/postular", methods=["GET", "POST"])
def Postular_Mascotas():
    if request.method == "POST":
        # Aquí podrías procesar y guardar la postulación de mascota
        return redirect("/adopcion")
    return render_template("main/Postular_Mascotas.html")


if __name__ == "__main__":
    app.run(debug=True, port=5100, host="0.0.0.0")<|MERGE_RESOLUTION|>--- conflicted
+++ resolved
@@ -1,71 +1,22 @@
 
-from flask import Flask, request, jsonify, redirect, render_template, url_for, session, flash
+from flask import Flask, request, jsonify, redirect, render_template, url_for
 from Config.db import app
-from functools import wraps
-
-# Configurar clave secreta para sesiones
-app.secret_key = 'tu_clave_secreta_super_segura_cambiar_en_produccion'
-
-# Decorador para requerir autenticación
-def login_required(f):
-    @wraps(f)
-    def decorated_function(*args, **kwargs):
-        if 'user_id' not in session:
-            flash('Debes iniciar sesión para postularte a adoptar una mascota.', 'warning')
-            return redirect(url_for('Iniciar_Sesion'))
-        return f(*args, **kwargs)
-    return decorated_function
-
-# Función auxiliar para verificar si el usuario está autenticado
-def is_authenticated():
-    return 'user_id' in session
 
 # Página de detalle de cachorro
 @app.route("/cachorro")
 def Pagina2_Cachorro():
     return render_template("main/Pagina2_Cachorro.html")
 
-<<<<<<< HEAD
-# Formulario de adopción (REQUIERE AUTENTICACIÓN)
-=======
-@app.route("/michi")
-def Pagina_Michi():
-    return render_template("main/Pagina_Michi.html")
-
-@app.route("/perro2")
-def Pagina_perro2():
-    return render_template("main/Pagina_perro2.html")
 # Formulario de adopción
->>>>>>> 2c754dfe
 @app.route("/formulario", methods=["GET", "POST"])
-@login_required
 def Formulario_Para_Adoptar():
     if request.method == "POST":
-        # Procesar solicitud de adopción con datos del usuario autenticado
-        user_id = session.get('user_id')
-        user_email = session.get('user_email', 'Usuario')
-        
-        # Aquí podrías guardar la solicitud en la base de datos
-        # Por ahora, mostramos mensaje de éxito y redirigimos
-        flash(f'¡Tu solicitud de adopción ha sido enviada exitosamente!', 'success')
+        # Aquí podrías procesar y guardar la solicitud de adopción.
+        # Por ahora, redirigimos a la página del cachorro como confirmación sencilla.
         return redirect("/cachorro")
-    
-    # Pasar datos del usuario al formulario
-    return render_template("main/Formulario_Para_Adoptar.html", 
-                         user_authenticated=True,
-                         user_email=session.get('user_email', ''),
-                         user_name=session.get('user_name', ''))
+    return render_template("main/Formulario_Para_Adoptar.html")
 
 
-
-# Context processor para hacer datos de sesión disponibles en todos los templates
-@app.context_processor
-def inject_user():
-    return dict(
-        user_authenticated=is_authenticated(),
-        user_name=session.get('user_name', ''),
-        user_email=session.get('user_email', '')
-    )
 
 # Home
 @app.route("/")
@@ -74,68 +25,21 @@
 
 
 # Registro usuario
+
 @app.route("/registro", methods=["GET", "POST"])
 def Registro_Usuario():
     if request.method == "POST":
-        # Obtener datos del formulario
-        nombre = request.form.get('nombre', '').strip()
-        email = request.form.get('email', '').strip()
-        password = request.form.get('password', '').strip()
-        
-        # Validaciones básicas
-        if not nombre or not email or not password:
-            flash('Todos los campos son obligatorios.', 'error')
-            return render_template("main/Registro_Usuario.html")
-        
-        if len(password) < 6:
-            flash('La contraseña debe tener al menos 6 caracteres.', 'error')
-            return render_template("main/Registro_Usuario.html")
-        
-        # TODO: Aquí guardarías el usuario en la base de datos
-        # Por ahora simulamos registro exitoso
-        flash('¡Registro exitoso! Ahora puedes iniciar sesión.', 'success')
+        # Aquí podrías validar/guardar datos. Por ahora solo redirigimos.
         return redirect("/iniciar-sesion")
-    
     return render_template("main/Registro_Usuario.html")
+
 
 @app.route("/iniciar-sesion", methods=["GET", "POST"])
 def Iniciar_Sesion():
     if request.method == "POST":
-        email = request.form.get('email', '').strip()
-        password = request.form.get('password', '').strip()
-        
-        # Validaciones básicas
-        if not email or not password:
-            flash('Email y contraseña son obligatorios.', 'error')
-            return render_template("main/Iniciar_Sesion.html")
-        
-        # TODO: Aquí validarías credenciales con la base de datos
-        # Por ahora simulamos login exitoso para cualquier email válido
-        if '@' in email and len(password) >= 3:
-            # Crear sesión de usuario
-            session['user_id'] = email  # Usar email como ID temporal
-            session['user_email'] = email
-            session['user_name'] = email.split('@')[0].capitalize()  # Nombre basado en email
-            
-            flash(f'¡Bienvenido/a {session["user_name"]}!', 'success')
-            
-            # Redirigir a donde el usuario quería ir originalmente
-            next_page = request.args.get('next')
-            if next_page and next_page.startswith('/'):
-                return redirect(next_page)
-            return redirect("/")
-        else:
-            flash('Credenciales inválidas. Intenta nuevamente.', 'error')
-            return render_template("main/Iniciar_Sesion.html")
-    
+        # Aquí podrías validar credenciales; por ahora redirigimos al inicio
+        return redirect("/")
     return render_template("main/Iniciar_Sesion.html")
-
-# Cerrar sesión
-@app.route("/logout")
-def logout():
-    session.clear()
-    flash('Has cerrado sesión exitosamente.', 'info')
-    return redirect("/")
 
 # Registro administrador
 @app.route("/registro-administrador", methods=["GET", "POST"])
